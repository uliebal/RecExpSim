--- conflicted
+++ resolved
@@ -22,22 +22,9 @@
   },
   {
    "cell_type": "code",
-   "execution_count": 1,
+   "execution_count": null,
    "metadata": {},
-   "outputs": [
-    {
-     "name": "stderr",
-     "output_type": "stream",
-     "text": [
-      "\n",
-      "Bad key \"text.kerning_factor\" on line 4 in\n",
-      "C:\\Users\\Ibrod\\anaconda3\\envs\\trousers\\lib\\site-packages\\matplotlib\\mpl-data\\stylelib\\_classic_test_patch.mplstyle.\n",
-      "You probably need to get an updated matplotlibrc file from\n",
-      "https://github.com/matplotlib/matplotlib/blob/v3.1.3/matplotlibrc.template\n",
-      "or from the matplotlib source distribution\n"
-     ]
-    }
-   ],
+   "outputs": [],
    "source": [
     "import numpy as np\n",
     "\n",
@@ -56,23 +43,9 @@
   },
   {
    "cell_type": "code",
-   "execution_count": 2,
+   "execution_count": null,
    "metadata": {},
-   "outputs": [
-    {
-     "name": "stdout",
-     "output_type": "stream",
-     "text": [
-      "Host: Pput\n",
-      "Resources: 10\n",
-<<<<<<< HEAD
-      "{'var_Host': 'Pput', 'var_Resources': 10, '_Mutant__OptTemp': 39, '_Mutant__BiomassMax': 92}\n"
-=======
-      "{'var_Host': 'Pput', 'var_Resources': 10, '_Mutant__OptTemp': 38, '_Mutant__OptPrLen': 21, '_Mutant__BiomassMax': 116}\n"
->>>>>>> 5bc41d9d
-     ]
-    }
-   ],
+   "outputs": [],
    "source": [
     "myhost = Mutant('Pput')\n",
     "myhost.show_BiotechSetting()\n",
@@ -92,92 +65,7 @@
    "cell_type": "code",
    "execution_count": null,
    "metadata": {},
-<<<<<<< HEAD
-   "outputs": [
-    {
-     "name": "stdout",
-     "output_type": "stream",
-     "text": [
-      "Temp Test {}: 28\n",
-      "[ 0.0904946   0.10256268  0.11623786  0.13173353  0.14929123  0.16918428\n",
-      "  0.19172197  0.21725413  0.24617641  0.27893608  0.31603862  0.35805502\n",
-      "  0.40563007  0.45949142  0.52045978  0.58946023  0.66753467  0.75585558\n",
-      "  0.85574106  0.96867132  1.09630645  1.24050564  1.40334765  1.58715236\n",
-      "  1.79450326  2.0282704   2.29163335  2.58810334  2.92154382  3.296188\n",
-      "  3.71665199  4.18794146  4.71544973  5.30494431  5.96253889  6.69464734\n",
-      "  7.50791573  8.40912886  9.40508742 10.50245296 11.70755864 13.02618564\n",
-      " 14.46330734 16.02280666 17.70717542 19.51720889 21.45171276 23.50724315\n",
-      " 25.67790312 27.9552192  30.32811984 32.78303277 35.30411022 37.87358137\n",
-      " 40.47221952 43.07990036 45.67621825 48.24112085 50.75552068 53.20184452\n",
-      " 55.56448856 57.83015664 59.98807084 62.03005457 63.95049848 65.74622672\n",
-      " 67.4162857  68.96167932 70.38507347 71.6904903  72.88300914 73.96848643\n",
-      " 74.95330343 75.84414646 76.64782159 77.37110345 78.02061583 78.60274137\n",
-      " 79.12355626 79.58878645 80.0037815  80.3735026  80.70252173 80.99502918\n",
-      " 81.25484728 81.48544841 81.68997567 81.87126531 82.03186959 82.17407981\n",
-      " 82.29994859 82.41131145 82.50980701 82.59689612 82.67387949 82.74191397\n",
-      " 82.80202748 82.85513258 82.90203883 82.94346396 82.98004386 83.0123417\n",
-      " 83.04085594 83.06602766 83.088247   83.10785891 83.12516836 83.14044486\n",
-      " 83.15392655]\n",
-      "Temp Test {}: 30\n",
-      "[  0.11245178   0.14444126   0.18551454   0.23824047   0.30590749\n",
-      "   0.39272072   0.50405022   0.64674166   0.8295021    1.063374\n",
-      "   1.36230902   1.74384924   2.22991298   2.84766435   3.6304133\n",
-      "   4.61844273   5.859584     7.40926094   9.32960066  11.68709305\n",
-      "  14.54822492  17.97261537  22.00356015  26.65665419  31.90826726\n",
-      "  37.68679043  43.87013142  50.29220614  56.75887836  63.07059853\n",
-      "  69.04639149  74.5432907   79.46714293  83.77385224  87.46297255\n",
-      "  90.56699544  93.13961607  95.24528406  96.95116655  98.32171919\n",
-      "  99.41551809 100.28379732 100.97013652 101.51084239 101.93569182\n",
-      " 102.26881624 102.5295937  102.73347595 102.89271715 103.01699478\n",
-      " 103.11392658 103.18949381 103.24838361 103.2942634  103.32999934]\n",
-      "Temp Test {}: 32\n",
-      "[ 0.09757196  0.14203608  0.20671606  0.30075097  0.43735338  0.63556042\n",
-      "  0.92266641  1.33752245  1.93484682  2.79051236  4.00732195  5.7198306\n",
-      "  8.09509085 11.32382326 15.59444606 21.04360048 27.68610704 35.34691093\n",
-      " 43.63744954 52.01393702 59.91004681 66.8812684  72.68874305 77.2972224\n",
-      " 80.8152119  83.42210195 85.31160966 86.65931116 87.60958357 88.2742101\n",
-      " 88.73641962 89.05659066 89.27776482 89.43026269 89.53527146 89.60751456\n",
-      " 89.65718503]\n",
-      "Temp Test {}: 38\n",
-      "[ 0.09495608  0.25831317  0.70044482  1.88297413  4.94792629 12.28475341\n",
-      " 26.94385035 47.92810314 67.10332433 78.64857896 83.94805083 86.07612577\n",
-      " 86.88425323 87.18458367]\n",
-      "Temp Test {}: 35\n",
-      "[ 0.10387758  0.22007514  0.46561747  0.982294    2.05988688  4.26629632\n",
-      "  8.61823851 16.60224179 29.47532997 46.45753274 63.78175146 77.38627476\n",
-      " 86.03791908 90.82489789 93.27137905 94.47103721 95.04736701 95.32151509\n",
-      " 95.45130737]\n",
-      "Temp Test {}: 38\n",
-      "[ 0.09737823  0.26490223  0.7183118   1.93100511  5.07413821 12.59811343\n",
-      " 27.63113526 49.15065528 68.81499884 80.65475033 86.08940136 88.27175933\n",
-      " 89.10050055 89.40849183]\n",
-      "Host: Pput\n",
-      "Resources: 4\n"
-     ]
-    }
-   ],
-=======
    "outputs": [],
-   "source": [
-    "import random\n",
-    "capacity = 50\n",
-    "P0 = .1\n",
-    "t = np.arange(10)\n",
-    "r = [5,1,1]\n",
-    "for r_tst in r:\n",
-    "#     print(r_tst)\n",
-    "    mu = capacity / (1 + (capacity-P0) / P0 * np.exp(-r_tst * t))\n",
-    "    sigma = .1*mu\n",
-    "#     random.seed()\n",
-    "    print(random.normalvariate(mu, sigma))"
-   ]
-  },
-  {
-   "cell_type": "code",
-   "execution_count": null,
-   "metadata": {},
-   "outputs": [],
->>>>>>> 5bc41d9d
    "source": [
     "# to be coded.\n",
     "# a graph with a slowly growing growth curve would be cool\n",
@@ -196,86 +84,9 @@
    "cell_type": "markdown",
    "metadata": {},
    "source": [
-    "## Identify the optimal promoter sequence\n",
-    "You need to identify the optimal promoter sequence for expression of your gene of interest. Read the following article to become an expert on sigma70 driven prokaryotic gene expression: [https://doi.org/10.3390/biom5031245](https://doi.org/10.3390/biom5031245).\n",
-    "Think of some promoters and test them, but be aware that each testing costs resources.\n",
-    "\n",
-    "The total length of the promoters must be 40 nt. Apart from that the genetic distance to the reference sequence of the expression tests should not be larger than 0.4. You can first check that as follows:"
-   ]
-  },
-  {
-   "cell_type": "code",
-   "execution_count": 8,
-   "metadata": {},
-   "outputs": [
-    {
-     "name": "stdout",
-     "output_type": "stream",
-     "text": [
-      "genetic distance to ref sequence:  0.35\n"
-     ]
-    }
-   ],
-   "source": [
-    "myhost._Mutant__add_RandomPromoter()\n",
-    "from BioLabSimFun import Sequence_ReferenceDistance\n",
-    "print('genetic distance to ref sequence: ', Sequence_ReferenceDistance(myhost.var_Promoter))"
-   ]
-  },
-  {
-   "cell_type": "markdown",
-   "metadata": {},
-   "source": [
-    "Then write down your promoter sequences in an Excel sheet.\n",
-    "To test the sequences, you have to clone each of them, introduce the resulting construct into the organism and then perform an expression test."
-   ]
-  },
-  {
-   "cell_type": "markdown",
-   "metadata": {},
-   "source": [
-    "### Cloning\n",
-    "You are given publication from which you can identify positions for integration.\n",
-    "Pseudomonas GC content: [https://doi.org/10.1111/1462-2920.14130](https://doi.org/10.1111/1462-2920.14130)   \n",
-    "First find out the optimal primer length for the cloning before you construct the corresponding primers and run a PCR.   \n",
-    "The deviation from the optimum length should not be greater than 10% and the length should not be greater than 30 nt for cloning to work."
-   ]
-  },
-  {
-   "cell_type": "code",
-   "execution_count": 9,
-   "metadata": {},
-   "outputs": [
-    {
-     "name": "stdout",
-     "output_type": "stream",
-     "text": [
-      "The deviation from the optimum length is 4.76 %.\n"
-     ]
-    }
-   ],
-   "source": [
-    "Primer_Length = 20\n",
-    "myhost.show_Primer_DeviationOptimalLength(Primer_Length)"
-   ]
-  },
-  {
-   "cell_type": "markdown",
-   "metadata": {},
-   "source": [
-    "Now create the primers matching your promoter sequences. Calculate the melting temperature for each primer and write it into your Excel sheet. Perform a cloning with each pair of primers followed directly by an expression test."
-   ]
-  },
-  {
-   "cell_type": "code",
-   "execution_count": null,
-   "metadata": {},
-   "outputs": [],
-   "source": [
-    "'''direct execution one after the other is necessary, since promoter\n",
-    "is transferred to the mutant class if cloning is successful.\n",
-    "Also mention that Tm or the total primer length may need to be adjusted\n",
-    "if cloning fails.'''"
+    "## Cloning\n",
+    "You are given publication from which you can identify positions for integration. Construct the corresponding primers and run a PCR.\n",
+    "Pseudomonas GC content: [https://doi.org/10.1111/1462-2920.14130](https://doi.org/10.1111/1462-2920.14130)"
    ]
   },
   {
@@ -298,17 +109,31 @@
    ]
   },
   {
+   "cell_type": "markdown",
+   "metadata": {},
+   "source": [
+    "## Genetic Engineering\n",
+    "You need to identify the optimal promoter sequence for expression of you gene of interest. Read the following article to become an expert on sigma70 driven prokaryotic gene expression: [https://doi.org/10.3390/biom5031245](https://doi.org/10.3390/biom5031245).\n",
+    "Test a couple of promoters, but be aware that each testing costs resources.\n",
+    "\n",
+    "The total length of the promoter must be 40 nt."
+   ]
+  },
+  {
    "cell_type": "code",
    "execution_count": null,
    "metadata": {},
    "outputs": [],
    "source": [
-    "#myhost._Mutant__add_RandomPromoter()\n",
+    "myhost._Mutant__add_RandomPromoter()\n",
     "# TestPromoter = 'GCCCATTGACGCTGCCGTAGCGCTCCTATACCCTTGCACG'\n",
     "# myhost.add_promoter(TestPromoter)\n",
-    "#print('Promoter sequence: ',myhost.var_Promoter)\n",
-    "#print('GC-content: ', myhost.var_GCcontent)\n",
+    "print('Promoter sequence: ',myhost.var_Promoter)\n",
+    "print('GC-content: ', myhost.var_GCcontent)\n",
     "\n",
+    "# the genetic distance to our reference sequence should not be larger than 0.4:\n",
+    "from BioLabSimFun import Sequence_ReferenceDistance\n",
+    "print('genetic distance to ref sequence: ', Sequence_ReferenceDistance(myhost.var_Promoter))\n",
     "# print('Biomass conc: {}'.format(myhost._Mutant__BiomassMax))"
    ]
   },
